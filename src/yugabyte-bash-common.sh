#!/usr/bin/env bash

#@IgnoreInspection BashAddShebang

# Copyright (c) YugaByte, Inc.
#
# Licensed under the Apache License, Version 2.0 (the "License"); you may not use this file except
# in compliance with the License.  You may obtain a copy of the License at
#
# http://www.apache.org/licenses/LICENSE-2.0
#
# Unless required by applicable law or agreed to in writing, software distributed under the License
# is distributed on an "AS IS" BASIS, WITHOUT WARRANTIES OR CONDITIONS OF ANY KIND, either express
# or implied.  See the License for the specific language governing permissions and limitations
# under the License.
#

set -euo pipefail

if [[ ${BASH_SOURCE[0]} == "$0" ]]; then
  echo "${BASH_SOURCE[0]} must be sourced, not executed" >&2
  exit 1
fi

# shellcheck disable=SC2034
readonly YB_BASH_COMMON_ROOT=$( cd "${BASH_SOURCE/*}" && cd .. && pwd )

# shellcheck disable=SC2034
readonly YELLOW_COLOR="\033[0;33m"

# shellcheck disable=SC2034
readonly RED_COLOR="\033[0;31m"

# shellcheck disable=SC2034
readonly CYAN_COLOR="\033[0;36m"

# shellcheck disable=SC2034
readonly NO_COLOR="\033[0m"

# shellcheck disable=SC2034
# http://stackoverflow.com/questions/5349718/how-can-i-repeat-a-character-in-bash
readonly HORIZONTAL_LINE=$( printf '=%.0s' {1..80} )

# This could be switched to e.g. python3 or a Python interpreter in a specific location.
yb_python_interpreter=python2.7
yb_os_detected=false

# This is the name of virtual environment directories that will be created automatically inside
# directories that contain a requirements.txt file by the yb_activate_virtualenv function.
yb_virtualenv_basename=venv

# -------------------------------------------------------------------------------------------------
# Git related
# -------------------------------------------------------------------------------------------------

# Returns current git SHA1 in the variable current_git_sha1.
get_current_git_sha1() {
  current_git_sha1=$( git rev-parse HEAD )
  if [[ ! $current_git_sha1 =~ ^[0-9a-f]{40}$ ]]; then
    fatal "Could not get current git SHA1 in $PWD, got: $current_git_sha1"
  fi
}

# -------------------------------------------------------------------------------------------------
# OS, CPU count, and cloud environment detection
# -------------------------------------------------------------------------------------------------

detect_num_cpus() {
  if [[ ! ${YB_NUM_CPUS:-} =~ ^[0-9]+$ ]]; then
    if is_linux; then
      YB_NUM_CPUS=$(grep -c processor /proc/cpuinfo)
    elif is_mac; then
      YB_NUM_CPUS=$(sysctl -n hw.ncpu)
    else
      fatal "Don't know how to detect the number of CPUs on OS $OSTYPE."
    fi

    if [[ ! $YB_NUM_CPUS =~ ^[0-9]+$ ]]; then
      fatal "Invalid number of CPUs detected: '$YB_NUM_CPUS' (expected a number)."
    fi
  fi
}

detect_os() {
  if "$yb_os_detected"; then
    return
  fi
  is_mac=false
  is_linux=false
  is_debian=false
  is_ubuntu=false
  is_centos=false
  short_os_name="unknown_os"

  case $OSTYPE in
    darwin*)
      # shellcheck disable=SC2034
      is_mac=true
      short_os_name="mac"
    ;;
    linux*)
      is_linux=true
      short_os_name="linux"
    ;;
    *)
      fatal "Unknown operating system: $OSTYPE"
    ;;
  esac

  if "$is_linux"; then
    # Detect Linux flavor
    if [[ -f /etc/redhat-release ]] && grep CentOS /etc/redhat-release > /dev/null; then
      is_centos=true
      short_os_name="centos"
    elif [[ -f /etc/issue ]]; then
      if grep -q Ubuntu /etc/issue; then
        is_debian=true
        is_ubuntu=true
        short_os_name="ubuntu"
      elif grep -q Debian /etc/issue; then
        # shellcheck disable=SC2034
        is_debian=true
        # shellcheck disable=SC2034
        short_os_name="debian"
      fi
    fi
  fi

  readonly yb_os_detected=true
}

is_mac() {
  [[ $OSTYPE =~ ^darwin ]]
}

is_linux() {
  [[ $OSTYPE =~ ^linux ]]
}

is_centos() {
  [[ $is_centos == "true" ]]
}

is_ubuntu() {
  [[ $is_ubuntu == "true" ]]
}

is_debian() {
  [[ $is_debian == "true" ]]
}

# Detect if we're running on Google Compute Platform. We perform this check lazily as there might be
# a bit of a delay resolving the domain name.
detect_gcp() {
  # How to detect if we're running on Google Compute Engine:
  # https://cloud.google.com/compute/docs/instances/managing-instances#dmi
  if [[ -n ${YB_PRETEND_WE_ARE_ON_GCP:-} ]] || \
     curl metadata.google.internal --silent --output /dev/null --connect-timeout 1; then
    readonly is_running_on_gcp_exit_code=0  # "true" exit code
  else
    readonly is_running_on_gcp_exit_code=1  # "false" exit code
  fi
}

is_running_on_gcp() {
  if [[ -z ${is_running_on_gcp_exit_code:-} ]]; then
    detect_gcp
  fi
  return "$is_running_on_gcp_exit_code"
}

# -------------------------------------------------------------------------------------------------
# Wrappers for common UNIX utilities
# -------------------------------------------------------------------------------------------------

# sed -i works differently on Linux vs macOS.
sed_i() {
  if is_mac; then
    sed -i "" "$@"
  else
    sed -i "$@"
  fi
}

to_lowercase() {
  tr '[:upper:]' '[:lower:]'
}

# For each file provided as an argument, gzip the given file if it exists and is not already
# compressed.
gzip_if_exists() {
  local f
  for f in "$@"; do
    if [[ -f $f && $f != *.gz && $f != *.bz2 ]]; then
      gzip "$f"
    fi
  done
}

# -------------------------------------------------------------------------------------------------
# pushd/popd wrappers
# -------------------------------------------------------------------------------------------------

# Make pushd and popd quiet.
# http://stackoverflow.com/questions/25288194/dont-display-pushd-popd-stack-accross-several-bash-scripts-quiet-pushd-popd
pushd() {
  local dir_name=$1
  if [[ ! -d $dir_name ]]; then
    fatal "Directory '$dir_name' does not exist"
  fi
  command pushd "$@" > /dev/null
}

popd() {
  command popd "$@" > /dev/null
}

# -------------------------------------------------------------------------------------------------
# Timestamps
# -------------------------------------------------------------------------------------------------

get_timestamp() {
  date +%Y-%m-%dT%H:%M:%S
}

get_timestamp_for_filenames() {
  date +%Y-%m-%dT%H_%M_%S
}

# -------------------------------------------------------------------------------------------------
# Logging and stack traces
# -------------------------------------------------------------------------------------------------

print_stack_trace() {
  local -i i=${1:-1}  # Allow the caller to set the line number to start from.
  echo "Stack trace:" >&2
  while [[ $i -lt "${#FUNCNAME[@]}" ]]; do
    echo "  ${BASH_SOURCE[$i]}:${BASH_LINENO[$((i - 1))]} ${FUNCNAME[$i]}" >&2
    (( i+=1 ))
  done
}

fatal() {
  if [[ -n "${yb_fatal_quiet:-}" ]]; then
    yb_log_quiet=$yb_fatal_quiet
  else
    yb_log_quiet=false
  fi
  yb_log_skip_top_frames=1
  log "$@"
  if ! "$yb_log_quiet"; then
    print_stack_trace 2  # Exclude this line itself from the stack trace (start from 2nd line).
  fi
  exit "${yb_fatal_exit_code:-1}"
}

log_empty_line() {
  if [[ ${yb_log_quiet:-} == "true" ]]; then
    return
  fi
  echo >&2
}

log_separator() {
  if [[ ${yb_log_quiet:-} == "true" ]]; then
    return
  fi
  log_empty_line
  echo >&2 "--------------------------------------------------------------------------------------"
  log_empty_line
}

heading() {
  if [[ ${yb_log_quiet:-} == "true" ]]; then
    return
  fi
  log_empty_line
  echo >&2 "--------------------------------------------------------------------------------------"
  echo >&2 "$1"
  echo >&2 "--------------------------------------------------------------------------------------"
  log_empty_line
}

log() {
  if [[ ${yb_log_quiet:-} == "true" ]]; then
    return
  fi
  # Weirdly, when we put $* inside double quotes, that has an effect of making the following log
  # statement produce multi-line output:
  #
  #   log "Some long log statement" \
  #       "continued on the other line."
  #
  # We want that to produce a single line the same way the echo command would. Putting $* by
  # itself achieves that effect. That has a side effect of passing echo-specific arguments
  # (e.g. -n or -e) directly to the final echo command.
  #
  # On why the index for BASH_LINENO is one lower than that for BASH_SOURECE and FUNCNAME:
  # This is different from the manual says at
  # https://www.gnu.org/software/bash/manual/html_node/Bash-Variables.html:
  #
  #   An array variable whose members are the line numbers in source files where each
  #   corresponding member of FUNCNAME was invoked. ${BASH_LINENO[$i]} is the line number in the
  #   source file (${BASH_SOURCE[$i+1]}) where ${FUNCNAME[$i]} was called (or ${BASH_LINENO[$i-1]}
  #   if referenced within another shell function). Use LINENO to obtain the current line number.
  #
  # Our experience is that FUNCNAME indexes exactly match those of BASH_SOURCE.
  local stack_idx0=${yb_log_skip_top_frames:-0}
  local stack_idx1=$(( stack_idx0 + 1 ))

  # shellcheck disable=SC2048,SC2086
  echo "[$( get_timestamp )" \
       "${BASH_SOURCE[$stack_idx1]##*/}:${BASH_LINENO[$stack_idx0]}" \
       "${FUNCNAME[$stack_idx1]}]" $* >&2
}

log_with_color() {
  local log_color=$1
  shift
  log "$log_color$*$NO_COLOR"
}

log_file_existence() {
  expect_num_args 1 "$@"
  local file_name=$1
  if [[ -L $file_name && -f $file_name ]]; then
    log "Symlink exists and points to a file: $file_name"
  elif [[ -L $file_name && -d $file_name ]]; then
    log "Symlink exists and points to a directory: $file_name"
  elif [[ -L $file_name ]]; then
    log "Symlink exists but it might be broken: $file_name"
  elif [[ -f $file_name ]]; then
    log "File exists: $file_name"
  elif [[ -d $file_name ]]; then
    log "Directory exists: $file_name"
  elif [[ ! -e $file_name ]]; then
    log "File does not exist: $file_name"
  else
    log "File exists but we could not determine its type: $file_name"
  fi
}

horizontal_line() {
  echo "------------------------------------------------------------------------------------------"
}

thick_horizontal_line() {
  echo "=========================================================================================="
}

debug_log_boolean_function_result() {
  expect_num_args 1 "$@"
  local fn_name=$1
  if "$fn_name"; then
    log "$fn_name is true"
  else
    log "$fn_name is false"
  fi
}

# -------------------------------------------------------------------------------------------------
# Function argument validation
# -------------------------------------------------------------------------------------------------

# Usage: expect_some_args "$@"
# Fatals if there are no arguments.
expect_some_args() {
  local calling_func_name=${FUNCNAME[1]}
  if [[ $# -eq 0 ]]; then
    fatal "$calling_func_name expects at least one argument"
  fi
}

# This helps validate that the number of arguments passed to a function is within a certain range.
# Should also be passed all the arguments.
# arguments using "$@".
# Examples:
#   - To check if a function is passed exactly one argument:
#
#     expect_num_args 1 "$@"
#
#   - To check that the number of arguments passed to a function is within a certain range:
#
#     expect_num_args 1-2 "$@"
expect_num_args() {
  expect_some_args "$@"
  local expected_num_args=$1
  local num_args_lower_bound
  local num_args_upper_bound
  if [[ $expected_num_args == *-* ]]; then
    if [[ ! $expected_num_args =~ ^[0-9]+-[0-9]+$ ]]; then
      fatal "Invalid range of the expected number of arguments: '$expected_num_args'"
    fi
    num_args_lower_bound=${1%%-*}
    num_args_upper_bound=${1##*-}
    if [[ $num_args_lower_bound -gt num_args_upper_bound ]]; then
      fatal "Invalid range of the expected number of arguments (reversed lower/upper bound):" \
            "'$expected_num_args'"
    fi
  else
    num_args_lower_bound=$expected_num_args
    num_args_upper_bound=$expected_num_args
  fi

  local calling_func_name=${FUNCNAME[1]}
  shift
  if [[ $# -lt $num_args_lower_bound || $# -gt $num_args_upper_bound ]]; then
    yb_log_quiet=false
    if [[ $num_args_lower_bound -eq $num_args_upper_bound ]]; then
      local error_msg="$calling_func_name expects $expected_num_args arguments, got $#."
    else
      local error_msg=\
"$calling_func_name expects from $num_args_lower_bound to $num_args_upper_bound arguments, got $#."
    fi
    if [[ $# -eq 0 ]]; then
      error_msg+=" Check if \"\$@\" was included in the call to expect_num_args."
    else
      log "Logging actual arguments to '$calling_func_name' before a fatal error (XML-style):"
      local arg
      for arg in "$@"; do
        log "  - <argument>$arg</argument>"
      done
    fi
    fatal "$error_msg"
  fi
}

# Make a regular expression from a list of possible values. This function takes any non-zero number
# of arguments, but each argument is further broken down into components separated by whitespace,
# and those components are treated as separate possible values. Empty values are ignored.
make_regex_from_list() {
  expect_num_args 1 "$@"
  local list_var_name=$1
  local regex=""
  local list_var_name_full="${list_var_name[*]}"
  for item in "${!list_var_name_full}"; do
    if [[ -z $item ]]; then
      continue
    fi
    if [[ -n $regex ]]; then
      regex+="|"
    fi
    regex+="$item"
  done
  eval "${list_var_name}_RE=\"^($regex)$\""
  eval "${list_var_name}_RAW_RE=\"$regex\""
}

make_regexes_from_lists() {
  local list_var_name
  for list_var_name in "$@"; do
    make_regex_from_list "$list_var_name"
  done
}

# -------------------------------------------------------------------------------------------------
# Colors
# -------------------------------------------------------------------------------------------------

yellow_color() {
  echo -ne "$YELLOW_COLOR"
}

red_color() {
  echo -ne "$RED_COLOR"
}

cyan_color() {
  echo -ne "$CYAN_COLOR"
}

no_color() {
  echo -ne "$NO_COLOR"
}

# -------------------------------------------------------------------------------------------------
# Variable validation
# -------------------------------------------------------------------------------------------------

expect_vars_to_be_set() {
  local calling_func_name=${FUNCNAME[1]}
  local var_name
  for var_name in "$@"; do
    if [[ -z ${!var_name:-} ]]; then
      fatal "The '$var_name' variable must be set by the caller of $calling_func_name." \
            "$calling_func_name expects the following variables to be set: $*."
    fi
  done
}

# -------------------------------------------------------------------------------------------------
# File/directory manipulation
# -------------------------------------------------------------------------------------------------

check_directory_exists() {
  expect_num_args 1 "$@"
  local directory_path=$1
  if [[ ! -d $directory_path ]]; then
    fatal "Directory '$directory_path' does not exist or is not a directory"
  fi
}

# Deprecated. Use check_directory_exists instead.
ensure_directory_exists() {
  check_directory_exists "$@"
}

check_file_exists() {
  expect_num_args 1 "$@"
  local file_name=$1
  if [[ ! -f $file_name ]]; then
    fatal "File '$file_name' does not exist or is not a file"
  fi
}

# Deprecated. Use check_file_exists instead.
ensure_file_exists() {
  check_file_exists "$@"
}

mkdir_safe() {
  expect_num_args 1 "$@"
  local dir_path=$1
  # Check if this is a broken link.
  if [[ -h $dir_path && ! -d $dir_path ]]; then
    unlink "$dir_path"
  fi
  mkdir -p "$dir_path"
}

read_file_and_trim() {
  expect_num_args 1 "$@"
  local file_name=$1
  if [[ -f $file_name ]]; then
    sed -e 's/^[[:space:]]*//; s/[[:space:]]*$//' <"$file_name"
  else
    log "File '$file_name' does not exist"
    return 1
  fi
}

# -------------------------------------------------------------------------------------------------
# SHA256 checksums
# -------------------------------------------------------------------------------------------------

run_sha256sum_on_mac() {
  shasum --portable --algorithm 256 "$@"
}

# Output variable: sha256sum_is_correct
verify_sha256sum() {
  expect_num_args 2 "$@"
  local checksum_file=$1
  local data_file=$2
  ensure_file_exists "$checksum_file"
  ensure_file_exists "$data_file"
  local expected_sha256sum
  expected_sha256sum=$(<"$checksum_file")
  # Some expected checksum files also have the file name. Let's remove that.
  if [[ $expected_sha256sum =~ ^([0-9a-f]{64})[^0-9a-f].*$ ]]; then
    expected_sha256sum=${BASH_REMATCH[1]}
  fi
  if [[ ! $expected_sha256sum =~ ^[0-9a-f]{64}$ ]]; then
    fatal "Expected checksum has wrong format: '$expected_sha256sum'" \
          "(from '$checksum_file')"
  fi
  local computed_sha256sum
  compute_sha256sum "$data_file"
  if [[ $computed_sha256sum != "$expected_sha256sum" ]]; then
    log "Incorrect checksum for '$data_file' -- expected: $expected_sha256sum," \
         "actual: $computed_sha256sum"
    # shellcheck disable=SC2034
    sha256sum_is_correct=false
  else
    log "Checksum for '$data_file' is correct: $computed_sha256sum"
    # shellcheck disable=SC2034
    sha256sum_is_correct=true
  fi
}

# Returns the result in the computed_sha256sum variable
compute_sha256sum() {
  computed_sha256sum=$(
    if [[ $OSTYPE =~ darwin ]]; then
      run_sha256sum_on_mac "$@"
    else
      sha256sum "$@"
    fi | awk '{print $1}'
  )
  if [[ ! $computed_sha256sum =~ ^[0-9a-f]{64}$ ]]; then
    fatal "Could not compute SHA256 checksum, got '$computed_sha256sum' which is not a valid" \
          "SHA256 checksum. Arguments to compute_sha256sum: $*"
  fi
}

# -------------------------------------------------------------------------------------------------
# PATH manipulation
# -------------------------------------------------------------------------------------------------

remove_path_entry() {
  expect_num_args 1 "$@"
  local path_entry=$1
  local prev_path=""
  # Remove all occurrences of the given entry.
  while [[ $PATH != "$prev_path" ]]; do
    prev_path=$PATH
    PATH=:$PATH:
    PATH=${PATH//:$path_entry:/:}
    PATH=${PATH#:}
    PATH=${PATH%:}
  done
  export PATH
}

# This is used for escaping command lines for remote execution.
# From StackOverflow: https://goo.gl/sTKReB
# Using this approach: "Put the whole string in single quotes. This works for all chars except
# single quote itself. To escape the single quote, close the quoting before it, insert the single
# quote, and re-open the quoting."
#
escape_cmd_line() {
  escape_cmd_line_rv=""
  for arg in "$@"; do
    # shellcheck disable=SC2027
    escape_cmd_line_rv+=" '"${arg/\'/\'\\\'\'}"'"
    # This should be equivalent to the sed command below.  The quadruple backslash encodes one
    # backslash in the replacement string. We don't need that in the pure-bash implementation above.
    # sed -e "s/'/'\\\\''/g; 1s/^/'/; \$s/\$/'/"
  done
  export PATH
}

put_path_entry_first() {
  expect_num_args 1 "$@"
  local path_entry=$1
  remove_path_entry "$path_entry"
  export PATH=$path_entry:$PATH
}

add_path_entry() {
  expect_num_args 1 "$@"
  local path_entry=$1
  if [[ $PATH != *:$path_entry && $PATH != $path_entry:* && $PATH != *:$path_entry:* ]]; then
    export PATH+=:$path_entry
  fi
}

# -------------------------------------------------------------------------------------------------
# Retry loops
# -------------------------------------------------------------------------------------------------

run_with_retries() {
  if [[ $# -lt 2 ]]; then
    fatal "run_with_retries requires at least three arguments: max_attempts, delay_sec, and " \
          "the command to run (at least one additional argument)."
  fi
  declare -i -r max_attempts=$1
  declare -r delay_sec=$2
  shift 2

  declare -i attempt_index=1
  while [[ $attempt_index -le $max_attempts ]]; do
    set +e
    "$@"
    declare exit_code=$?
    set -e
    if [[ $exit_code -eq 0 ]]; then
      return
    fi
    log "Warning: command failed with exit code $exit_code at attempt $attempt_index: $*." \
        "Waiting for $delay_sec sec, will then re-try for up to $max_attempts attempts."
    # shellcheck disable=SC2034
    (( attempt_index+=1 ))
    sleep "$delay_sec"
  done
  fatal "Failed to execute command after $max_attempts attempts: $*"
}

# -------------------------------------------------------------------------------------------------
# Java support
# -------------------------------------------------------------------------------------------------

set_java_home() {
  if ! is_mac; then
    return
  fi
  # macOS has a peculiar way of setting JAVA_HOME
  local cmd_to_get_java_home="/usr/libexec/java_home --version 1.8"
  local new_java_home
  new_java_home=$( $cmd_to_get_java_home )
  if [[ ! -d $new_java_home ]]; then
    fatal "Directory returned by '$cmd_to_get_java_home' does not exist: $new_java_home"
  fi
  if [[ -n ${JAVA_HOME:-} && $JAVA_HOME != "$new_java_home" ]]; then
    log "Warning: updating JAVA_HOME from $JAVA_HOME to $new_java_home"
  else
    log "Setting JAVA_HOME: $new_java_home"
  fi
  export JAVA_HOME=$new_java_home
  put_path_entry_first "$JAVA_HOME/bin"
}

# -------------------------------------------------------------------------------------------------
# Python and virtualenv support
# -------------------------------------------------------------------------------------------------

run_python() {
  "$yb_python_interpreter" "$@"
}

yb_deactivate_virtualenv() {
  if [[ -n ${VIRTUAL_ENV:-} && -f "$VIRTUAL_ENV/bin/activate" ]]; then
    local _old_virtual_env_dir=$VIRTUAL_ENV
    set +u
    # Ensure we properly "activate" the virtualenv and import all its Bash functions.
    # shellcheck disable=SC1090
    . "$VIRTUAL_ENV/bin/activate"
    # The "deactivate" function is defined by virtualenv's "activate" script.
    deactivate
    set -u

    # The deactivate function does not remove virtualenv's bin path from PATH (as of 02/11/2020),
    # do it ourselves.
    remove_path_entry "$_old_virtual_env_dir/bin"
    unset PYTHONPATH
  fi
}

# Creates (if necessary) and activates a virtualenv at a subdirectory (named
# "$yb_virtuaenv_basename") of the given top-level directory. Also if there is a
# requirements_frozen.txt or a requirements.txt file in that directory, installs the dependencies
# described by that file into the virtualenv. This opinionated setup creates a common structure
# across multiple Python projects.
#
# Arguments:
#   - Parent directory of the virtualenv
#   - Python interpreter to use (optional)
yb_activate_virtualenv() {
  expect_num_args 1-2 "$@"
  local top_dir=$1
  if [[ ! -d $top_dir ]]; then
    fatal "Top-level directory to create a virtualenv subdirectory in does not exist: $top_dir"
  fi

  # Use the project-wide Python interpreter by default.
  local python_interpreter=$yb_python_interpreter
  if [[ $# -ge 2 ]]; then
    python_interpreter=$2
  fi
<<<<<<< HEAD

  local python_interpreter_basename=${yb_python_interpreter##*/}
=======
  if [[ ! -d $top_dir ]]; then
    fatal "Top-level directory to create a virtualenv subdirectory in does not exist: $top_dir"
  fi
  local python_interpreter_basename=${python_interpreter##*/}
>>>>>>> 74f5f022
  declare -i python_major_version
  if [[ $python_interpreter_basename == python2.7 ]]; then
    python_major_version=2
  elif [[ $python_interpreter_basename == python3 ||
          $python_interpreter_basename == python3.* ]]; then
    python_major_version=3
  else
    fatal "Unsupported Python interpreter for virtual environment creation:" \
          "'$python_interpreter_basename'"
  fi
  if [[ $yb_virtualenv_basename == */* ]]; then
    fatal "yb_virtualenv_basename includes forward slashes: '$yb_virtualenv_basename'"
  fi
  local venv_dir=$top_dir/$yb_virtualenv_basename
  yb_deactivate_virtualenv
  if [[ ! -d $venv_dir ]]; then
    if [[ $python_major_version -eq 3 ]]; then
      "$python_interpreter" -m venv "$venv_dir"
    else
      log "Automatically installing the virtualenv module"
      "$python_interpreter" -m pip install virtualenv --user
      "$python_interpreter" -m virtualenv "$venv_dir"
    fi
  fi

  set +u
  # shellcheck disable=SC1090
  . "$venv_dir"/bin/activate
  set -u

  local requirements_path=$top_dir/requirements.txt
  local frozen_requirements_path=$top_dir/requirements_frozen.txt
  if [[ -f $frozen_requirements_path ]]; then
    requirements_path=$frozen_requirements_path
  fi
  if [[ -f $requirements_path ]]; then
    # Don't fail if every output line from pip is of the "Requirements already satisfied" form.
    "$venv_dir"/bin/pip install -r "$requirements_path" | \
        grep -Ev '^Requirement already satisfied: ' || true
  else
    log "Warning: no requirements.txt or requirements_frozen.txt found at $top_dir"
  fi
}

# -------------------------------------------------------------------------------------------------
# Initialization
# -------------------------------------------------------------------------------------------------

detect_os<|MERGE_RESOLUTION|>--- conflicted
+++ resolved
@@ -747,15 +747,8 @@
   if [[ $# -ge 2 ]]; then
     python_interpreter=$2
   fi
-<<<<<<< HEAD
-
-  local python_interpreter_basename=${yb_python_interpreter##*/}
-=======
-  if [[ ! -d $top_dir ]]; then
-    fatal "Top-level directory to create a virtualenv subdirectory in does not exist: $top_dir"
-  fi
+
   local python_interpreter_basename=${python_interpreter##*/}
->>>>>>> 74f5f022
   declare -i python_major_version
   if [[ $python_interpreter_basename == python2.7 ]]; then
     python_major_version=2
